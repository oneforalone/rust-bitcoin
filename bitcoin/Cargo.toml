--- conflicted
+++ resolved
@@ -15,7 +15,6 @@
 
 # If you change features or optional dependencies in any way please update the "# Cargo features" section in lib.rs as well.
 [features]
-<<<<<<< HEAD
 default = ["std", "secp-recovery"]
 std = [
   "base58/std",
@@ -24,82 +23,68 @@
   "hex/std",
   "internals/std",
   "io/std",
+  "primitives/std",
   "secp256k1/std",
   "units/std",
+  "bitcoinconsensus?/std",
 ]
 rand-std = ["secp256k1/rand-std", "std"]
 rand = ["secp256k1/rand"]
 serde = [
-  "actual-serde",
+  "dep:serde",
   "hashes/serde",
+  "internals/serde",
+  "primitives/serde",
   "secp256k1/serde",
-  "internals/serde",
   "units/serde",
 ]
-=======
-default = [ "std", "secp-recovery" ]
-std = ["base58/std", "bech32/std", "hashes/std", "hex/std", "internals/std", "io/std", "primitives/std", "secp256k1/std", "units/std", "bitcoinconsensus?/std"]
-rand-std = ["secp256k1/rand-std", "std"]
-rand = ["secp256k1/rand"]
-serde = ["dep:serde", "hashes/serde", "internals/serde", "primitives/serde", "secp256k1/serde", "units/serde"]
->>>>>>> 73e33e58
 secp-lowmemory = ["secp256k1/lowmemory"]
 secp-recovery = ["secp256k1/recovery"]
 arbitrary = ["dep:arbitrary", "units/arbitrary", "primitives/arbitrary"]
 
 [dependencies]
-base58 = { package = "base58ck", version = "0.1.0", default-features = false, features = ["alloc"] }
-bech32 = { version = "0.11.0", default-features = false, features = ["alloc"] }
-<<<<<<< HEAD
-hashes = { package = "bitcoin_hashes", version = "0.13.0", default-features = false, features = [
-  "alloc",
-  "io",
-] }
-hex = { package = "hex-conservative", version = "0.2.0", default-features = false, features = [
+base58 = { package = "base58ck", version = "0.1.0", default-features = false, features = [
   "alloc",
 ] }
-hex_lit = "0.1.1"
-internals = { package = "bitcoin-internals", version = "0.2.0" }
-io = { package = "bitcoin-io", version = "0.1.1", default-features = false, features = [
+bech32 = { version = "0.11.0", default-features = false, features = ["alloc"] }
+hashes = { package = "bitcoin_hashes", version = "0.15.0", default-features = false, features = [
+  "alloc",
+  "bitcoin-io",
+] }
+hex = { package = "hex-conservative", version = "0.3.0", default-features = false, features = [
   "alloc",
 ] }
-secp256k1 = { version = "0.28.0", default-features = false, features = [
+internals = { package = "bitcoin-internals", version = "0.4.0", features = [
+  "alloc",
+] }
+io = { package = "bitcoin-io", version = "0.2.0", default-features = false, features = [
+  "alloc",
+] }
+primitives = { package = "bitcoin-primitives", version = "0.100.0", default-features = false, features = [
+  "alloc",
+] }
+secp256k1 = { version = "0.29.0", default-features = false, features = [
   "hashes",
   "alloc",
 ] }
-units = { package = "bitcoin-units", version = "0.1.0", default-features = false, features = [
+units = { package = "bitcoin-units", version = "0.2.0", default-features = false, features = [
   "alloc",
 ] }
-=======
-hashes = { package = "bitcoin_hashes", version = "0.15.0", default-features = false, features = ["alloc", "bitcoin-io"] }
-hex = { package = "hex-conservative", version = "0.3.0", default-features = false, features = ["alloc"] }
-internals = { package = "bitcoin-internals", version = "0.4.0", features = ["alloc"] }
-io = { package = "bitcoin-io", version = "0.2.0", default-features = false, features = ["alloc"] }
-primitives = { package = "bitcoin-primitives", version = "0.100.0", default-features = false, features = ["alloc"] }
-secp256k1 = { version = "0.29.0", default-features = false, features = ["hashes", "alloc"] }
-units = { package = "bitcoin-units", version = "0.2.0", default-features = false, features = ["alloc"] }
->>>>>>> 73e33e58
 
 arbitrary = { version = "1.0.1", optional = true }
 base64 = { version = "0.22.0", optional = true }
 # `bitcoinconsensus` version includes metadata which indicates the version of Core. Use `cargo tree` to see it.
 bitcoinconsensus = { version = "0.106.0", default-features = false, optional = true }
 ordered = { version = "0.2.0", optional = true }
-<<<<<<< HEAD
-# Only use this feature for no-std builds, otherwise use bitcoinconsensus-std.
-bitcoinconsensus = { version = "0.20.2-0.5.0", default-features = false, optional = true }
-
-# Do NOT use this as a feature! Use the `serde` feature instead.
-actual-serde = { package = "serde", version = "1.0.103", default-features = false, features = [
+serde = { version = "1.0.103", default-features = false, features = [
   "derive",
   "alloc",
 ], optional = true }
-=======
-serde = { version = "1.0.103", default-features = false, features = [ "derive", "alloc" ], optional = true }
->>>>>>> 73e33e58
 
 [dev-dependencies]
-internals = { package = "bitcoin-internals", version = "0.4.0", features = ["test-serde"] }
+internals = { package = "bitcoin-internals", version = "0.4.0", features = [
+  "test-serde",
+] }
 serde_json = "1.0.0"
 serde_test = "1.0.19"
 bincode = "1.3.1"
@@ -146,11 +131,14 @@
 [[example]]
 name = "sighash"
 
-<<<<<<< HEAD
 [[example]]
 name = "brc20-inscription"
 required-features = ["std", "rand-std", "serde"]
-=======
+
 [lints.rust]
-unexpected_cfgs = { level = "deny", check-cfg = ['cfg(bench)', 'cfg(fuzzing)', 'cfg(kani)', 'cfg(mutate)'] }
->>>>>>> 73e33e58
+unexpected_cfgs = { level = "deny", check-cfg = [
+  'cfg(bench)',
+  'cfg(fuzzing)',
+  'cfg(kani)',
+  'cfg(mutate)',
+] }